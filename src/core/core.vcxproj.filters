--- conflicted
+++ resolved
@@ -59,9 +59,7 @@
     <ClCompile Include="hotkeys.cpp" />
     <ClCompile Include="gpu_shadergen.cpp" />
     <ClCompile Include="pch.cpp" />
-<<<<<<< HEAD
-    <ClCompile Include="cpu_stack_walk.cpp" />
-=======
+
     <ClCompile Include="cpu_newrec_compiler.cpp" />
     <ClCompile Include="cpu_newrec_compiler_x64.cpp" />
     <ClCompile Include="cpu_newrec_compiler_aarch64.cpp" />
@@ -72,7 +70,7 @@
     <ClCompile Include="gdb_server.cpp" />
     <ClCompile Include="gpu_sw_rasterizer.cpp" />
     <ClCompile Include="gpu_sw_rasterizer_avx2.cpp" />
->>>>>>> 025560f3
+
   </ItemGroup>
   <ItemGroup>
     <ClInclude Include="types.h" />
@@ -136,9 +134,7 @@
     <ClInclude Include="shader_cache_version.h" />
     <ClInclude Include="gpu_shadergen.h" />
     <ClInclude Include="pch.h" />
-<<<<<<< HEAD
-    <ClInclude Include="cpu_stack_walk.h" />
-=======
+
     <ClInclude Include="cpu_code_cache_private.h" />
     <ClInclude Include="cpu_newrec_compiler.h" />
     <ClInclude Include="cpu_newrec_compiler_x64.h" />
@@ -153,6 +149,6 @@
   </ItemGroup>
   <ItemGroup>
     <None Include="gpu_sw_rasterizer.inl" />
->>>>>>> 025560f3
+
   </ItemGroup>
 </Project>