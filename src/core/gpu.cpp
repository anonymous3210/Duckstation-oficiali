--- conflicted
+++ resolved
@@ -1029,26 +1029,23 @@
         DEBUG_LOG("Now in v-blank");
 
         // TODO: move present in here I guess
-<<<<<<< HEAD
-        if (m_crtc_state.last_scanout_line < m_crtc_state.display_vram_height)
-        {
-          UpdateDisplay(true, m_crtc_state.last_scanout_line, m_crtc_state.display_vram_height);
-          m_crtc_state.last_scanout_line = 0;
-          m_crtc_state.start_address_changed = false;
-        }
-
-        TimingEvents::SetFrameDone();
-=======
-        FlushRender();
-        UpdateDisplay();
-        frame_done = true;
->>>>>>> 025560f3
-
-        // switch fields early. this is needed so we draw to the correct one.
-        if (m_GPUSTAT.InInterleaved480iMode())
-          m_crtc_state.interlaced_display_field = m_crtc_state.interlaced_field ^ 1u;
-        else
-          m_crtc_state.interlaced_display_field = 0;
+if (m_crtc_state.last_scanout_line < m_crtc_state.display_vram_height)
+{
+  UpdateDisplay(true, m_crtc_state.last_scanout_line, m_crtc_state.display_vram_height);
+  m_crtc_state.last_scanout_line = 0;
+  m_crtc_state.start_address_changed = false;
+}
+
+FlushRender();
+UpdateDisplay();
+frame_done = true;
+TimingEvents::SetFrameDone();
+
+// switch fields early. this is needed so we draw to the correct one.
+if (m_GPUSTAT.InInterleaved480iMode())
+  m_crtc_state.interlaced_display_field = m_crtc_state.interlaced_field ^ 1u;
+else
+  m_crtc_state.interlaced_display_field = 0;
 
 #ifdef PSX_GPU_STATS
         if ((++s_active_gpu_cycles_frames) == 60)
